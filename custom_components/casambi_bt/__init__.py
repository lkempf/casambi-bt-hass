"""The Casambi Bluetooth integration."""
from __future__ import annotations

import asyncio
import logging
from collections.abc import Iterable
from pathlib import Path
from typing import Callable, Final

import homeassistant.components.bluetooth as bluetooth
from CasambiBt import Casambi, Group, Scene, Unit, UnitControlType
from CasambiBt.errors import AuthenticationError, BluetoothError, NetworkNotFoundError
from homeassistant.config_entries import ConfigEntry
from homeassistant.const import CONF_ADDRESS, CONF_PASSWORD
from homeassistant.core import HomeAssistant, callback
from homeassistant.exceptions import (
    ConfigEntryAuthFailed,
    ConfigEntryError,
    ConfigEntryNotReady,
)

<<<<<<< HEAD
from .const import DOMAIN
=======
from .const import DOMAIN, PLATFORMS
>>>>>>> e5fab642

_LOGGER: Final = logging.getLogger(__name__)


async def async_setup_entry(hass: HomeAssistant, entry: ConfigEntry) -> bool:
    """Set up Casambi Bluetooth from a config entry."""
    api = CasambiApi(hass, entry, entry.data[CONF_ADDRESS], entry.data[CONF_PASSWORD])
    await api.connect()
    api.register_unit_changed_handler()
    hass.data.setdefault(DOMAIN, {})[entry.entry_id] = api

    await hass.config_entries.async_forward_entry_setups(entry, PLATFORMS)

    return True


async def async_unload_entry(hass: HomeAssistant, entry: ConfigEntry) -> bool:
    """Unload a config entry."""
    unload_ok = await hass.config_entries.async_unload_platforms(entry, PLATFORMS)

    casa_api: CasambiApi = hass.data[DOMAIN][entry.entry_id]

    casa_api.casa.unregisterUnitChangedHandler(casa_api._unit_changed_handler)
    await casa_api.disconnect()

    if unload_ok:
        hass.data[DOMAIN].pop(entry.entry_id)

    return unload_ok


def get_config_dir(hass: HomeAssistant) -> Path:
    conf_path = Path(hass.config.config_dir)
    return conf_path / ".storage" / DOMAIN
<<<<<<< HEAD


=======


>>>>>>> e5fab642
class CasambiApi:
    def __init__(
        self,
        hass: HomeAssistant,
        conf_entry: ConfigEntry,
        address: str,
        password: str,
    ) -> None:
        self.hass = hass
        self.conf_entry = conf_entry
        self.address = address
        self.password = password
        self.casa: Casambi = Casambi(hass.helpers.httpx_client.get_async_client())

        self._callback_map: dict[int, list[Callable[[Unit], None]]] = {}
        self._cancel_bluetooth_callback: Callable[[], None] | None
        self._reconnect_lock = asyncio.Lock()
        self._first_disconnect = True

        self._register_bluetooth_callback()
        self.casa.registerDisconnectCallback(self._casa_disconnect)

    def _register_bluetooth_callback(self) -> None:
        self._cancel_bluetooth_callback = bluetooth.async_register_callback(
            self.hass,
            self._bluetooth_callback,
            {"address": self.address, "connectable": True},
            bluetooth.BluetoothScanningMode.ACTIVE,
        )

    def register_unit_changed_handler(self):
        self.casa.registerUnitChangedHandler(self._unit_changed_handler)

    async def connect(self) -> None:
        try:
            device = bluetooth.async_ble_device_from_address(
                self.hass, self.address, connectable=True
            )
            if not device:
                raise NetworkNotFoundError
            await self.casa.connect(device, self.password)
        except BluetoothError as err:
            raise ConfigEntryNotReady("Failed to use bluetooth") from err
        except NetworkNotFoundError as err:
            raise ConfigEntryNotReady(f"Network with address {self.address} wasn't found") from err
        except AuthenticationError as err:
            raise ConfigEntryAuthFailed(f"Failed to authenticate to network {self.address}") from err
        except Exception as err:  # pylint: disable=broad-except
            raise ConfigEntryError(f"Unexpected error creating network {self.address}") from err
        
        if not self._cancel_bluetooth_callback:
            self._register_bluetooth_callback()

    @property
    def available(self) -> bool:
        """Return True if the controller is available."""
        return self.casa.connected

    def get_units(
        self, control_types: list[UnitControlType] | None = None
    ) -> Iterable[Unit]:
        """Return all units in the network optionally filtered by control type."""

        if not control_types:
            return self.casa.units

        return filter(
            lambda u: any([uc.type in control_types for uc in u.unitType.controls]),  # type: ignore[arg-type]
            self.casa.units,
        )

    def get_groups(self) -> Iterable[Group]:
        """Return all groups in the network."""

        return self.casa.groups

    def get_scenes(self) -> Iterable[Scene]:
        """Return all scenes in the network."""

        return self.casa.scenes

    async def disconnect(self) -> None:
        """Disconnects from the controller and disables automatic reconnect."""
        async with self._reconnect_lock:
            if self._cancel_bluetooth_callback is not None:
                self._cancel_bluetooth_callback()
                self._cancel_bluetooth_callback = None

            # This needs to happen before we disconnect.
            # We don't want to be informed about disconnects initiated by us.
            self.casa.unregisterDisconnectCallback(self._casa_disconnect)

            await self.casa.disconnect()

    @callback
    def _casa_disconnect(self) -> None:
        if self._first_disconnect:
            self._first_disconnect = False
            self.conf_entry.async_create_background_task(
                self.hass, self._delayed_reconnect(), "Delayed reconnect"
            )

    async def _delayed_reconnect(self) -> None:
        await asyncio.sleep(30)
        _LOGGER.debug("Starting delayed reconnect.")
        device = bluetooth.async_ble_device_from_address(self.hass, self.address)
        if device is not None:
            try:
                await self.try_reconnect()
            except:
                _LOGGER.error("Error during first reconnect. This is not unusual.")
        else:
            _LOGGER.debug("Skipping reconnect. HA reports device not present.")

    async def try_reconnect(self) -> None:
        if self._reconnect_lock.locked():
            return

        # Use locking to ensure that only one reconnect can happen at a time.
        # Not sure if this is necessary.
        await self._reconnect_lock.acquire()

        try:
            try:
                await self.casa.disconnect()
            # HACK: This is a workaround for https://github.com/lkempf/casambi-bt-hass/issues/26
            # We don't actually need to disconnect except to clean up so this should be ok to ignore.
            except AttributeError:
                _LOGGER.debug("Unexpected failure during disconnect.")
            await self.casa.connect(device, self.password)
            self._first_disconnect = True

            await self.connect()
        finally:
            self._reconnect_lock.release()

    def register_unit_updates(
        self, unit: Unit, callback: Callable[[Unit], None]
    ) -> None:
        self._callback_map.setdefault(unit.deviceId, []).append(callback)

    def unregister_unit_updates(
        self, unit: Unit, callback: Callable[[Unit], None]
    ) -> None:
        self._callback_map[unit.deviceId].remove(callback)

    @callback
    def _unit_changed_handler(self, unit: Unit) -> None:
        if unit.deviceId not in self._callback_map:
            return
        for c in self._callback_map[unit.deviceId]:
            c(unit)

    @callback
    def _bluetooth_callback(
        self,
        service_info: bluetooth.BluetoothServiceInfoBleak,
        change: bluetooth.BluetoothChange,
    ) -> None:
        if not self.casa.connected and service_info.connectable:
            self.conf_entry.async_create_background_task(
                self.hass, self.try_reconnect(), "Reconnect"
            )<|MERGE_RESOLUTION|>--- conflicted
+++ resolved
@@ -19,11 +19,7 @@
     ConfigEntryNotReady,
 )
 
-<<<<<<< HEAD
-from .const import DOMAIN
-=======
 from .const import DOMAIN, PLATFORMS
->>>>>>> e5fab642
 
 _LOGGER: Final = logging.getLogger(__name__)
 
@@ -58,13 +54,8 @@
 def get_config_dir(hass: HomeAssistant) -> Path:
     conf_path = Path(hass.config.config_dir)
     return conf_path / ".storage" / DOMAIN
-<<<<<<< HEAD
-
-
-=======
-
-
->>>>>>> e5fab642
+
+
 class CasambiApi:
     def __init__(
         self,
