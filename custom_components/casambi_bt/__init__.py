"""The Casambi Bluetooth integration."""
from __future__ import annotations

import asyncio
import logging
from collections.abc import Iterable
from pathlib import Path
from typing import Callable, Final

import homeassistant.components.bluetooth as bluetooth
from CasambiBt import Casambi, Group, Scene, Unit, UnitControlType
from CasambiBt.errors import AuthenticationError, BluetoothError, NetworkNotFoundError
from homeassistant.config_entries import ConfigEntry
from homeassistant.const import CONF_ADDRESS, CONF_PASSWORD
from homeassistant.core import HomeAssistant, callback
from homeassistant.exceptions import (
    ConfigEntryAuthFailed,
    ConfigEntryError,
    ConfigEntryNotReady,
)

<<<<<<< HEAD
from .const import DOMAIN
=======
from .const import DOMAIN, PLATFORMS
>>>>>>> ed1b462c

_LOGGER: Final = logging.getLogger(__name__)


async def async_setup_entry(hass: HomeAssistant, entry: ConfigEntry) -> bool:
    """Set up Casambi Bluetooth from a config entry."""
    conf = entry.data
    casa_api = await async_casmbi_api_setup(
        hass, entry, conf[CONF_ADDRESS], conf[CONF_PASSWORD]
    )

    if not casa_api:
        return False

    casa_api.casa.registerUnitChangedHandler(casa_api._unit_changed_handler)

    hass.data.setdefault(DOMAIN, {})[entry.entry_id] = casa_api
    await hass.config_entries.async_forward_entry_setups(entry, PLATFORMS)

    return True


async def async_unload_entry(hass: HomeAssistant, entry: ConfigEntry) -> bool:
    """Unload a config entry."""
    unload_ok = await hass.config_entries.async_unload_platforms(entry, PLATFORMS)

    casa_api: CasambiApi = hass.data[DOMAIN][entry.entry_id]

    casa_api.casa.unregisterUnitChangedHandler(casa_api._unit_changed_handler)
    await casa_api.disconnect()

    if unload_ok:
        hass.data[DOMAIN].pop(entry.entry_id)

    return unload_ok


async def async_casmbi_api_setup(
    hass: HomeAssistant, entry: ConfigEntry, address: str, password: str
) -> CasambiApi | None:
    client = hass.helpers.httpx_client.get_async_client()
    try:
        casa = Casambi(client, get_config_dir(hass))
        device = bluetooth.async_ble_device_from_address(
            hass, address, connectable=True
        )
        if not device:
            raise NetworkNotFoundError
        await casa.connect(device, password)
    except BluetoothError as err:
        raise ConfigEntryNotReady("Failed to use bluetooth") from err
    except AuthenticationError as err:
        raise ConfigEntryAuthFailed(
            f"Failed to authenticate to network {address}"
        ) from err
    except NetworkNotFoundError as err:
        raise ConfigEntryNotReady(
            f"Network with address {address} wasn't found"
        ) from err
    except Exception as err:  # pylint: disable=broad-except
        raise ConfigEntryError(f"Unexpected error creating network {address}") from err

    api = CasambiApi(casa, hass, entry, address, password)
    return api


def get_config_dir(hass: HomeAssistant) -> Path:
    conf_path = Path(hass.config.config_dir)
    return conf_path / ".storage" / DOMAIN


class CasambiApi:
    def __init__(
        self,
        casa: Casambi,
        hass: HomeAssistant,
        conf_entry: ConfigEntry,
        address: str,
        password: str,
    ) -> None:
        self.casa = casa
        self.hass = hass
        self.conf_entry = conf_entry
        self.address = address
        self.password = password

        self._callback_map: dict[int, list[Callable[[Unit], None]]] = {}
        self._cancel_bluetooth_callback: Callable[[], None] | None
        self._reconnect_lock = asyncio.Lock()
        self._first_disconnect = True

        self._register_bluetooth_callback()
        self.casa.registerDisconnectCallback(self._casa_disconnect)

    def _register_bluetooth_callback(self) -> None:
        self._cancel_bluetooth_callback = bluetooth.async_register_callback(
            self.hass,
            self._bluetooth_callback,
            {"address": self.address, "connectable": True},
            bluetooth.BluetoothScanningMode.ACTIVE,
        )

    @property
    def available(self) -> bool:
        """Return True if the controller is available."""
        return self.casa.connected

    def get_units(
        self, control_types: list[UnitControlType] | None = None
    ) -> Iterable[Unit]:
        """Return all units in the network optionally filtered by control type."""

        if not control_types:
            return self.casa.units

        return filter(
            lambda u: any([uc.type in control_types for uc in u.unitType.controls]),  # type: ignore[arg-type]
            self.casa.units,
        )

    def get_groups(self) -> Iterable[Group]:
        """Return all groups in the network."""

        return self.casa.groups

    def get_scenes(self) -> Iterable[Scene]:
        """Return all scenes in the network."""

        return self.casa.scenes

    async def disconnect(self) -> None:
        """Disconnects from the controller and disables automatic reconnect."""
        async with self._reconnect_lock:
            if self._cancel_bluetooth_callback is not None:
                self._cancel_bluetooth_callback()
                self._cancel_bluetooth_callback = None

            # This needs to happen before we disconnect.
            # We don't want to be informed about disconnects initiated by us.
            self.casa.unregisterDisconnectCallback(self._casa_disconnect)

            await self.casa.disconnect()

    @callback
    def _casa_disconnect(self) -> None:
        if self._first_disconnect:
            self._first_disconnect = False
            self.conf_entry.async_create_background_task(
                self.hass, self._delayed_reconnect(), "Delayed reconnect"
            )

    async def _delayed_reconnect(self) -> None:
        await asyncio.sleep(30)
        _LOGGER.debug("Starting delayed reconnect.")
        device = bluetooth.async_ble_device_from_address(self.hass, self.address)
        if device is not None:
            try:
                await self.try_reconnect()
            except:
                _LOGGER.error("Error during first reconnect. This is not unusual.")
        else:
            _LOGGER.debug("Skipping reconnect. HA reports device not present.")

    async def try_reconnect(self) -> None:
        if self._reconnect_lock.locked():
            return

        # Use locking to ensure that only one reconnect can happen at a time.
        # Not sure if this is necessary.
        await self._reconnect_lock.acquire()

        try:
            device = bluetooth.async_ble_device_from_address(
                self.hass, self.address, connectable=True
            )
            if not device:
                return
            try:
                await self.casa.disconnect()
            # HACK: This is a workaround for https://github.com/lkempf/casambi-bt-hass/issues/26
            # We don't actually need to disconnect except to clean up so this should be ok to ignore.
            except AttributeError:
                _LOGGER.debug("Unexpected failure during disconnect.")
            await self.casa.connect(device, self.password)
            self._first_disconnect = True

            if not self._cancel_bluetooth_callback:
                self._register_bluetooth_callback()
        finally:
            self._reconnect_lock.release()

    def register_unit_updates(
        self, unit: Unit, callback: Callable[[Unit], None]
    ) -> None:
        self._callback_map.setdefault(unit.deviceId, []).append(callback)

    def unregister_unit_updates(
        self, unit: Unit, callback: Callable[[Unit], None]
    ) -> None:
        self._callback_map[unit.deviceId].remove(callback)

    @callback
    def _unit_changed_handler(self, unit: Unit) -> None:
        if unit.deviceId not in self._callback_map:
            return
        for c in self._callback_map[unit.deviceId]:
            c(unit)

    @callback
    def _bluetooth_callback(
        self,
        service_info: bluetooth.BluetoothServiceInfoBleak,
        change: bluetooth.BluetoothChange,
    ) -> None:
        if not self.casa.connected and service_info.connectable:
            self.conf_entry.async_create_background_task(
                self.hass, self.try_reconnect(), "Reconnect"
            )<|MERGE_RESOLUTION|>--- conflicted
+++ resolved
@@ -19,11 +19,7 @@
     ConfigEntryNotReady,
 )
 
-<<<<<<< HEAD
-from .const import DOMAIN
-=======
 from .const import DOMAIN, PLATFORMS
->>>>>>> ed1b462c
 
 _LOGGER: Final = logging.getLogger(__name__)
 
