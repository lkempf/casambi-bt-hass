--- conflicted
+++ resolved
@@ -20,11 +20,7 @@
     ConfigEntryNotReady,
 )
 
-<<<<<<< HEAD
 from .const import DOMAIN, PLATFORMS
-=======
-from .const import DOMAIN
->>>>>>> ecfdb1b0
 
 _LOGGER: Final = logging.getLogger(__name__)
 
@@ -59,14 +55,8 @@
 
 
 class CasambiApi:
-<<<<<<< HEAD
-=======
     """Defines a Casambi API."""
-    _callback_map: dict[int, list[Callable[[Unit], None]]] = {}
-    _cancel_bluetooth_callback: Callable[[], None] = None
-    _reconnect_lock = asyncio.Lock()
-
->>>>>>> ecfdb1b0
+
     def __init__(
         self,
         hass: HomeAssistant,
