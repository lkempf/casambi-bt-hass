--- conflicted
+++ resolved
@@ -179,47 +179,17 @@
     def color_temp_kelvin(self) -> int | None:
         """Return the color temperature in Kelvin."""
         unit = cast(Unit, self._obj)
-<<<<<<< HEAD
-        return unit.state.temperature
+        if unit.state is not None:
+            return unit.state.temperature
+        return None
 
     @property
     def xy_color(self) -> tuple[float, float] | None:
         """Return the XY color value."""
         unit = cast(Unit, self._obj)
-        return unit.state.xy
-
-    @property
-    def available(self) -> bool:
-        """Return True if the unit is available."""
-        unit = cast(Unit, self._obj)
-        return super().available and unit.online
-
-    @callback
-    def _change_callback(self, unit: Unit) -> None:
-        _LOGGER.debug("Handling state change for unit %i", unit.deviceId)
-        if unit.state:
-            self._obj = unit
-        else:
-            own_unit = cast(Unit, self._obj)
-            # This update doesn't have a state.
-            # This can happen if the unit isn't online so only look at that part.
-            own_unit._online = unit.online
-        return super()._change_callback(unit)
-
-    async def async_added_to_hass(self) -> None:
-        """Run when the unit is about to be added to hass."""
-        unit = cast(Unit, self._obj)
-        self._api.register_unit_updates(unit, self._change_callback)
-
-    async def async_will_remove_from_hass(self) -> None:
-        """Run when the unit will be removed from hass."""
-        unit = cast(Unit, self._obj)
-        self._api.unregister_unit_updates(unit, self._change_callback)
-=======
         if unit.state is not None:
-            return unit.state.temperature
-        return None
->>>>>>> 7e15ebf0
+            return unit.state.xy
+        return None
 
     async def async_turn_on(self, **kwargs: Any) -> None:
         """Turn on the unit."""
@@ -285,14 +255,9 @@
         # Open problems:
         #  - How do we determine min and max temperature? Is it the union or intersection of the intervals?
         #    We can't really scale the temperature since we don't have a min or max.
-<<<<<<< HEAD
+        #  - How does the SetTemperature opcode work (for casambi-bt)?
         if ColorMode.COLOR_TEMP in supported_modes:
             supported_modes.remove(ColorMode.COLOR_TEMP)
-=======
-        #  - How does the SetTemperature opcode work (for casambi-bt)?
-        if COLOR_MODE_COLOR_TEMP in supported_modes:
-            supported_modes.remove(COLOR_MODE_COLOR_TEMP)
->>>>>>> 7e15ebf0
 
         if len(supported_modes) == 0:
             supported_modes.add(ColorMode.UNKNOWN)
@@ -347,24 +312,19 @@
     def color_temp_kelvin(self) -> int | None:
         """Return the color temperature in Kelvin of the first fitting unit of the group."""
         for unit in self._unit_map.values():
-<<<<<<< HEAD
-            if unit.unitType.get_control(UnitControlType.TEMPERATURE):
-                return unit.state.temperature
-        return None
-
-    @property
-    def xy_color(self) -> tuple[float, float] | None:
-        """Return the XY color value of the first fitting unit of the group."""
-        for unit in self._unit_map.values():
-            if unit.unitType.get_control(UnitControlType.XY):
-                return unit.state.xy
-=======
             if (
                 unit.unitType.get_control(UnitControlType.TEMPERATURE)
                 and unit.state is not None
             ):
-                return unit.state.temperature  # type: ignore[return-value]
->>>>>>> 7e15ebf0
+                return unit.state.temperature
+        return None
+
+    @property
+    def xy_color(self) -> tuple[float, float] | None:
+        """Return the XY color value of the first fitting unit of the group."""
+        for unit in self._unit_map.values():
+            if unit.unitType.get_control(UnitControlType.XY) and unit.state is not None:
+                return unit.state.xy
         return None
 
     async def async_turn_on(self, **kwargs: Any) -> None:
