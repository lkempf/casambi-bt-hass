"""Support for Casambi compatible lights."""

from __future__ import annotations

from abc import ABCMeta
from copy import copy
import logging
from typing import Any, Final, cast

from CasambiBt import Group, Unit, UnitControlType, UnitState, _operation

from homeassistant.components.light import (
    ATTR_BRIGHTNESS,
    ATTR_COLOR_TEMP_KELVIN,
    ATTR_RGB_COLOR,
    ATTR_RGBW_COLOR,
    ATTR_XY_COLOR,
    ColorMode,
    LightEntity,
    LightEntityFeature,
)
from homeassistant.config_entries import ConfigEntry
from homeassistant.core import HomeAssistant, callback
from homeassistant.helpers.entity import DeviceInfo
from homeassistant.helpers.entity_platform import AddEntitiesCallback

from . import CasambiApi
from .const import CONF_IMPORT_GROUPS, DOMAIN

CASA_LIGHT_CTRL_TYPES: Final[list[UnitControlType]] = [
    UnitControlType.DIMMER,
    UnitControlType.RGB,
    UnitControlType.WHITE,
    UnitControlType.ONOFF,
    UnitControlType.TEMPERATURE,
]

_LOGGER = logging.getLogger(__name__)


async def async_setup_entry(
    hass: HomeAssistant,
    config_entry: ConfigEntry,
    async_add_entities: AddEntitiesCallback,
) -> None:
    """Create the Casambi light entities."""
    casa_api: CasambiApi = hass.data[DOMAIN][config_entry.entry_id]

    light_entities: list[CasambiLight] = [
        CasambiLightUnit(casa_api, u) for u in casa_api.get_units(CASA_LIGHT_CTRL_TYPES)
    ]

    group_entities: list[CasambiLight] = []
    if config_entry.data[CONF_IMPORT_GROUPS]:
        group_entities = [CasambiLightGroup(casa_api, g) for g in casa_api.get_groups()]

    async_add_entities(light_entities + group_entities)


class CasambiLight(LightEntity, metaclass=ABCMeta):
    """Defines a Casambi light entity base class.

    This class contains common functionality for units and groups.
    """

    def __init__(self, api: CasambiApi, obj: Group | Unit) -> None:
        """Initialize a Casambi light entity base class."""
        self._api = api
        self._obj = obj

        # Effects and transitions aren't supported
        self._attr_supported_features = LightEntityFeature(0)
        self._attr_should_poll = False

        self._attr_color_mode = self._mode_helper(self.supported_color_modes)

    @property
    def available(self) -> bool:
        """Return True if entity is available."""
        return self._api.available

    @callback
    def _change_callback(self, _unit: Unit) -> None:
        self.schedule_update_ha_state(False)

    def _capabilities_helper(self, unit: Unit) -> set[str]:
        supported: set[str] = set()
        unit_modes = [uc.type for uc in unit.unitType.controls]

        if UnitControlType.RGB in unit_modes and UnitControlType.WHITE in unit_modes:
            supported.add(ColorMode.RGBW)
        elif UnitControlType.RGB in unit_modes:
<<<<<<< HEAD
            supported.add(COLOR_MODE_RGB)
        elif UnitControlType.DIMMER in unit_modes:
            supported.add(COLOR_MODE_BRIGHTNESS)
        elif UnitControlType.ONOFF in unit_modes:
            supported.add(COLOR_MODE_ONOFF)
=======
            supported.add(ColorMode.RGB)
>>>>>>> e0111f75
        if UnitControlType.TEMPERATURE in unit_modes:
            supported.add(ColorMode.COLOR_TEMP)
        if UnitControlType.XY in unit_modes:
            supported.add(ColorMode.XY)

        if len(supported) == 0:
            if UnitControlType.DIMMER in unit_modes:
                supported.add(ColorMode.BRIGHTNESS)
            elif UnitControlType.ONOFF in unit_modes:
                supported.add(ColorMode.ONOFF)

        if len(supported) == 0:
            supported.add(ColorMode.UNKNOWN)

        return supported

    def _mode_helper(self, modes: set[ColorMode] | set[str] | None) -> str:
        if modes:
            if ColorMode.RGBW in modes:
                return ColorMode.RGBW
            if ColorMode.RGB in modes:
                return ColorMode.RGB
            if ColorMode.XY in modes:
                return ColorMode.XY
            if ColorMode.COLOR_TEMP in modes:
                return ColorMode.COLOR_TEMP
            if ColorMode.BRIGHTNESS in modes:
                return ColorMode.BRIGHTNESS
            if ColorMode.ONOFF in modes:
                return ColorMode.ONOFF
        return ColorMode.UNKNOWN

    async def async_turn_off(self, **kwargs: Any) -> None:
        """Turn the entity of."""
        await self._api.casa.setLevel(self._obj, 0)


class CasambiLightUnit(CasambiLight):
    """Defines a Casambi light entity."""

    def __init__(self, api: CasambiApi, unit: Unit) -> None:
        """Initialize a Casambi light entity."""
        self._attr_supported_color_modes = self._capabilities_helper(unit)
        self._attr_name = None
        self._attr_has_entity_name = True

        temp_control = unit.unitType.get_control(UnitControlType.TEMPERATURE)
        if temp_control is not None:
            self._attr_min_color_temp_kelvin = temp_control.min
            self._attr_max_color_temp_kelvin = temp_control.max

        super().__init__(api, unit)

    @property
    def unique_id(self) -> str:
        """Return an unique identifier for the unit."""
        unit = cast(Unit, self._obj)
        return f"{self._api.casa.networkId}-unit-{unit.uuid}-light"

    @property
    def device_info(self) -> DeviceInfo:
        """Return specific device information."""
        unit = cast(Unit, self._obj)
        return DeviceInfo(
            name=unit.name,
            manufacturer=unit.unitType.manufacturer,
            model=unit.unitType.model,
            sw_version=unit.firmwareVersion,
            identifiers={(DOMAIN, unit.uuid)},
            via_device=(DOMAIN, self._api.casa.networkId),
        )

    @property
    def is_on(self) -> bool:
        """Return True if the unit is on."""
        unit = cast(Unit, self._obj)
        return unit.is_on

    @property
    def brightness(self) -> int | None:
        """Return the brightness of the unit."""
        unit = cast(Unit, self._obj)
        return unit.state.dimmer

    @property
    def rgb_color(self) -> tuple[int, int, int] | None:
        """Return the rgb color of the unit."""
        unit = cast(Unit, self._obj)
        return unit.state.rgb

    @property
    def rgbw_color(self) -> tuple[int, int, int, int] | None:
        """Return the rgbw color of the unit."""
        unit = cast(Unit, self._obj)
        return (*unit.state.rgb, unit.state.white)  # type: ignore[return-value]

    @property
    def color_temp_kelvin(self) -> int | None:
        """Return the color temperature in Kelvin."""
        unit = cast(Unit, self._obj)
        return unit.state.temperature

    @property
    def xy_color(self) -> tuple[float, float] | None:
        """Return the XY color value."""
        unit = cast(Unit, self._obj)
        return unit.state.xy

    @property
    def available(self) -> bool:
        """Return True if the unit is available."""
        unit = cast(Unit, self._obj)
        return super().available and unit.online

    @callback
    def _change_callback(self, unit: Unit) -> None:
        _LOGGER.debug("Handling state change for unit %i", unit.deviceId)
        if unit.state:
            self._obj = unit
        else:
            own_unit = cast(Unit, self._obj)
            # This update doesn't have a state.
            # This can happen if the unit isn't online so only look at that part.
            own_unit._online = unit.online
        return super()._change_callback(unit)

    async def async_added_to_hass(self) -> None:
        """Run when the unit is about to be added to hass."""
        unit = cast(Unit, self._obj)
        self._api.register_unit_updates(unit, self._change_callback)

    async def async_will_remove_from_hass(self) -> None:
        """Run when the unit will be removed from hass."""
        unit = cast(Unit, self._obj)
        self._api.unregister_unit_updates(unit, self._change_callback)

    async def async_turn_on(self, **kwargs: Any) -> None:
        """Turn on the unit."""
        unit = cast(Unit, self._obj)
        state = copy(unit.state)
        if not state:
            state = UnitState()

        # According to docs (https://developers.home-assistant.io/docs/core/entity/light#turn-on-light-device)
        # we only ever get a single color attribute but there may be other non-color ones.
        set_state = False
        if ATTR_BRIGHTNESS in kwargs:
            state.dimmer = kwargs[ATTR_BRIGHTNESS]
            set_state = True
        if ATTR_RGBW_COLOR in kwargs:
            state.rgb = kwargs[ATTR_RGBW_COLOR][:3]
            state.white = kwargs[ATTR_RGBW_COLOR][3]
            state.colorsource = 1
            set_state = True
        if ATTR_RGB_COLOR in kwargs:
            state.rgb = kwargs[ATTR_RGB_COLOR]
            state.colorsource = 1
            set_state = True
        if ATTR_COLOR_TEMP_KELVIN in kwargs:
            state.temperature = kwargs[ATTR_COLOR_TEMP_KELVIN]
            state.colorsource = 0
            set_state = True
        if ATTR_XY_COLOR in kwargs:
            state.xy = kwargs[ATTR_XY_COLOR]
            state.colorsource = 2
            set_state = True

        if set_state:
            await self._api.casa.setUnitState(unit, state)
        else:
            await self._api.casa.turnOn(self._obj)

    async def async_turn_off(self, **kwargs: Any) -> None:
        """Turn off the unit."""
        # HACK: Try to get lights only supporting ONOFF to turn off.
        # SetLevel doesn't seem to work for unknown reasons.
        if self.color_mode == ColorMode.ONOFF:
            unit = cast(Unit, self._obj)
            await self._api.casa._send(
                unit, bytes(unit.unitType.stateLength), _operation.OpCode.SetState
            )
        else:
            await super().async_turn_off(**kwargs)


class CasambiLightGroup(CasambiLight):
    """Defines a Casambi group entity."""

    def __init__(self, api: CasambiApi, group: Group) -> None:
        """Initialize a Casambi group entity."""

        # Find union of supported color modes.
        supported_modes: set[str] = set()
        for unit in group.units:
            supported_modes = supported_modes.union(self._capabilities_helper(unit))

        self._unit_map = dict(zip([u.deviceId for u in group.units], group.units))

        # Color temperature for groups isn't supported yet.
        # Oen problems:
        #  - How do we determine min and max temperature? Is it the union or intersection of the intervals?
        #  - How does the SetTemperature opcode work (for casambi-bt)?
        #    We can't really scale the temperature since we don't have a min or max.
        if ColorMode.COLOR_TEMP in supported_modes:
            supported_modes.remove(ColorMode.COLOR_TEMP)

        if len(supported_modes) == 0:
            supported_modes.add(ColorMode.UNKNOWN)
        self._attr_supported_color_modes = supported_modes
        self._attr_name = group.name
        super().__init__(api, group)

    @property
    def unique_id(self) -> str:
        """Return a unique id."""
        group = cast(Group, self._obj)
        return f"{self._api.casa.networkId}-group-{group.groudId}"

    @property
    def device_info(self) -> DeviceInfo:
        """Return the device info of the network device."""
        return DeviceInfo(
            identifiers={(DOMAIN, self._api.casa.networkId)},
        )

    @property
    def is_on(self) -> bool:
        """Return True if the any unit in the group is on."""
        return any(u.is_on for u in self._unit_map.values())

    @property
    def brightness(self) -> int | None:
        """Return the brightness of the first fitting unit of the group."""
        for unit in self._unit_map.values():
            if unit.unitType.get_control(UnitControlType.DIMMER):
                return unit.state.dimmer
        return None

    @property
    def rgb_color(self) -> tuple[int, int, int] | None:
        """Return the rgb color of the first fitting unit of the group."""
        for unit in self._unit_map.values():
            if unit.unitType.get_control(UnitControlType.RGB):
                return unit.state.rgb
        return None

    @property
    def rgbw_color(self) -> tuple[int, int, int, int] | None:
        """Return the rgw color of the first fitting unit of the group."""
        for unit in self._unit_map.values():
            if unit.unitType.get_control(
                UnitControlType.RGB
            ) and unit.unitType.get_control(UnitControlType.WHITE):
                return (*unit.state.rgb, unit.state.white)  # type: ignore[return-value]
        return None

    @property
    def color_temp_kelvin(self) -> int | None:
        """Return the color temperature in Kelvin of the first fitting unit of the group."""
        for unit in self._unit_map.values():
            if unit.unitType.get_control(UnitControlType.TEMPERATURE):
                return unit.state.temperature
        return None

    @property
    def xy_color(self) -> tuple[float, float] | None:
        """Return the XY color value of the first fitting unit of the group."""
        for unit in self._unit_map.values():
            if unit.unitType.get_control(UnitControlType.XY):
                return unit.state.xy
        return None

    @property
    def available(self) -> bool:
        """Return true if any of the units in the group is available."""
        return super().available and any(
            unit.online for unit in self._unit_map.values()
        )

    @callback
    def _change_callback(self, unit: Unit) -> None:
        group = cast(Group, self._obj)
        _LOGGER.debug(
            "Handling state change for unit %i in group %i",
            unit.deviceId,
            group.groudId,
        )
        if unit.state:
            self._unit_map[unit.deviceId] = unit
        else:
            own_unit = self._unit_map[unit.deviceId]
            # This update doesn't have a state.
            # This can happen if the unit isn't online so only look at that part.
            own_unit._online = unit.online
        return super()._change_callback(unit)

    async def async_turn_on(self, **kwargs: Any) -> None:
        """Turn on all units in the group."""
        was_set = False
        if ATTR_BRIGHTNESS in kwargs:
            await self._api.casa.setLevel(self._obj, kwargs[ATTR_BRIGHTNESS])
            was_set = True
        if ATTR_RGB_COLOR in kwargs:
            await self._api.casa.setColor(self._obj, kwargs[ATTR_RGB_COLOR])
            was_set = True
        elif ATTR_RGBW_COLOR in kwargs:
            rgb, w = kwargs[ATTR_RGBW_COLOR][:3], kwargs[ATTR_RGBW_COLOR][3]
            await self._api.casa.setColor(self._obj, rgb)
            await self._api.casa.setWhite(self._obj, w)
            was_set = True

        if not was_set:
            await self._api.casa.turnOn(self._obj)
        elif ATTR_BRIGHTNESS not in kwargs:
            # Sync brightness for group so that everything turns on.
            # This might be a bit confusing because the rest isn't synced.
            await self._api.casa.setLevel(self._obj, self.brightness)

    async def async_added_to_hass(self) -> None:
        """Run when the group is about to be added to hass."""
        group = cast(Group, self._obj)
        for unit in group.units:
            self._api.register_unit_updates(unit, self._change_callback)

    async def async_will_remove_from_hass(self) -> None:
        """Run when the group will be removed from hass."""
        group = cast(Group, self._obj)
        for unit in group.units:
            self._api.unregister_unit_updates(unit, self._change_callback)<|MERGE_RESOLUTION|>--- conflicted
+++ resolved
@@ -90,15 +90,7 @@
         if UnitControlType.RGB in unit_modes and UnitControlType.WHITE in unit_modes:
             supported.add(ColorMode.RGBW)
         elif UnitControlType.RGB in unit_modes:
-<<<<<<< HEAD
-            supported.add(COLOR_MODE_RGB)
-        elif UnitControlType.DIMMER in unit_modes:
-            supported.add(COLOR_MODE_BRIGHTNESS)
-        elif UnitControlType.ONOFF in unit_modes:
-            supported.add(COLOR_MODE_ONOFF)
-=======
             supported.add(ColorMode.RGB)
->>>>>>> e0111f75
         if UnitControlType.TEMPERATURE in unit_modes:
             supported.add(ColorMode.COLOR_TEMP)
         if UnitControlType.XY in unit_modes:
@@ -109,9 +101,8 @@
                 supported.add(ColorMode.BRIGHTNESS)
             elif UnitControlType.ONOFF in unit_modes:
                 supported.add(ColorMode.ONOFF)
-
-        if len(supported) == 0:
-            supported.add(ColorMode.UNKNOWN)
+            else:
+                supported.add(ColorMode.UNKNOWN)
 
         return supported
 
